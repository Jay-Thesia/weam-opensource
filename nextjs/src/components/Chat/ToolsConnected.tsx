--- conflicted
+++ resolved
@@ -22,11 +22,8 @@
 import { MCPDialogAppList } from '@/components/Mcp/MCPDialogAppList';
 import { useSelector } from 'react-redux';
 import { RootState } from '@/lib/store';
-<<<<<<< HEAD
+import AppIcon from '@/icons/AppsIcon';
 import { toSentenceCaseFromSnakeCase } from '@/utils/helper';
-=======
-import AppIcon from '@/icons/AppsIcon';
->>>>>>> 2d6a53a7
 
 interface ToolsConnectedProps {
     isWebSearchActive: boolean;
