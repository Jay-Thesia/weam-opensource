# See https://help.github.com/articles/ignoring-files/ for more about ignoring files.

# dependencies
node_modules/
.pnp
.pnp.js
.yarn/install-state.gz
*.env
# testing
coverage
ai-python/localstack
# next.js
.next/
out/

# production
build

# misc
.DS_Store
*.pem

# debug
npm-debug.log*
yarn-debug.log*
yarn-error.log*

# local env files
.env
.env.*
!.env.example

# vercel
.vercel

# typescript
*.tsbuildinfo
next-env.d.ts

# Sentry Config File
.env.sentry-build-plugin

# Continue.Dev
*.continue
*.vscode
# Continue.Dev
*.continue
*.vscode

# Node JS
.prettierrc.json
<<<<<<< HEAD
nodejs/storage/


=======
nodejs/storage
>>>>>>> 77c93677
.env
uploads/*
dump.rdb
newrelic_agent.log
<|MERGE_RESOLUTION|>--- conflicted
+++ resolved
@@ -49,13 +49,7 @@
 
 # Node JS
 .prettierrc.json
-<<<<<<< HEAD
-nodejs/storage/
-
-
-=======
 nodejs/storage
->>>>>>> 77c93677
 .env
 uploads/*
 dump.rdb
